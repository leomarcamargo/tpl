{-|
Module      : STLCExtensions
Description : Simple Extensions to the Simply Typed Lambda Calculus
Copyright   : (c) rbonifacio, 2017
License     : GPL-3
Maintainer  : rbonifacio@unb.br

An implementation of several extensions to the Simply Typed Lambda
Calculus, as detailed in the book Types and Programming Languages
(B. Pierce).

Contributors: 
--------------------------

(-) Leomar Camargo
(-) Luisa Sinzker 
-}

module STLCExtensions where

import Prelude hiding (lookup)

type Id = String

type Gamma = [(Id, Type)]

type Label = String

type RItem = (Label, Term)

type TItem = (Term)

data Type = TBool
          | TInt
          | TString
          | TUnit
          | TRecord [Maybe Type]
          | TTuple [Maybe Type]
          | TTProjection Type
          | TRProjection Type
          | TArrow Type Type
     deriving(Eq, Show)

data Term = Var Id
          | Lambda (Id, Type) Term
          | App Term Term
          | Let Id Term Term
          | B Bool
          | N Int
          | S String
          | Unit
          | Record [RItem]
          | Tuple [TItem]
          | TProjection Int Term
          | RProjection Label Term
          | IfThenElse Term Term Term
          | Add Term Term
<<<<<<< HEAD
        deriving(Eq, Show) 
=======
          | Term
          | Seq Term Term
          | Ascribe Term Type
        deriving(Eq, Show)
>>>>>>> 78c30e80

data Value = VBool Bool
           | VInt Int
           | VString String
           | VUnit
           | VRecord [RItem]
<<<<<<< HEAD
           | VTuple [TItem]
           | VRProjection Term 
           | VTProjection Term
           | VFunction (Id, Type) Term  
        deriving(Eq, Show) 

interp :: Term -> Value
interp (Record items)             = VRecord items
interp (Tuple items)              = VTuple items 
interp (RProjection label record) = VRProjection (searchRecord (label) (record))
interp (TProjection index tuple)  = VTProjection (searchTuple (index) (tuple))
=======
           | VFunction (Id, Type) Term
           | VAscription (Term, Type)
        deriving(Eq, Show)

interp :: Term -> Value
interp (Var x)            = error "cannot evaluate"
interp (N n)              = VInt n
interp (B b)              = VBool b
interp (S s)              = VString s
interp Unit               = VUnit
interp (Lambda (x,t) t1)  = VFunction (x,t) t1
interp (Ascribe x t)      = VAscription (x, t)
interp (App t1 t2)        =
  let v = interp t1
  in case v of
    VFunction(x,t) e -> interp(subst x t2 e)
    otherwise -> error "not a lambda expression"

interp (Let x t1 t2)      = interp (subst x t1 t2)
interp (IfThenElse c t1 t2)
  | c == B True = interp t1
  | otherwise = interp t2
interp (Add t1 t2)        =
  let
    (VInt v1) = interp t1
    (VInt v2) = interp t2
  in VInt (v1 + v2)

interp (Seq t1 t2)        =
    let x = interp t1
    in interp t2

subst :: Id -> Term -> Term -> Term
subst var exp (N n) = N n
subst var exp (B b) = B b
subst var exp (S s) = S s
subst var exp (Unit) = Unit
subst var exp (Add t1 t2) = Add (subst var exp t1) (subst var exp t2)
subst var exp (Lambda arg body) = Lambda arg (subst var exp body)
subst var exp (App t1 t2) = App (subst var exp t1) (subst var exp t2)
subst var exp (Let subId namedExp body)
  | var == subId = (Let subId (subst var exp namedExp) body)
  | otherwise = (Let subId (subst var exp namedExp) (subst var exp body))
subst var exp (Var x)
  | var == x = exp
  | otherwise = (Var x)
subst var exp (IfThenElse c t1 t2) = IfThenElse (subst var exp c)(subst var exp t1)(subst var exp t2)
subst var exp (Seq t1 t2) = Seq (subst var exp t1)(subst var exp t2)
subst var exp (Ascribe x t) = Ascribe(subst var exp x) t

>>>>>>> 78c30e80

-- | The type checker function. It returns either a
-- type (when the expression is well typed) or Nothing,
-- in the case the expression is ill typed.
(|-) :: Gamma -> Term -> Maybe Type

-- a definition of the type checker function for each expression.

gamma |- (B b)                      = Just TBool

gamma |- (N n)                      = Just TInt

gamma |- (S s)                      = Just TString

gamma |- Unit                       = Just TUnit

gamma |- (Var v)                    = lookup v gamma >>= \t1 -> Just t1

gamma |- (Let v e1 e2)              = gamma          |- e1 >>= \t1 ->
                                     ((v,t1):gamma) |- e2 >>= \t2 ->
                                     Just t2                         

gamma |- (Record items)             = let res = map (\(l,t) -> gamma |- t) items
                                      in Just (TRecord res) 

<<<<<<< HEAD
gamma |- (Tuple items)              = let res = map (\(t) -> gamma |- t) items
                                      in Just (TTuple res)

gamma |- (RProjection label record) = gamma |- (searchRecord (label) (record)) >>= \t1 -> return (TRProjection t1)
=======
gamma |- (Let v e1 e2)      = gamma          |- e1 >>= \t1 ->
                              ((v,t1):gamma) |- e2 >>= \t2 ->
                              Just t2

gamma |- (Record items)     = let res = map (\(l,t) -> gamma |- t) items
                              in Just (TRecord res)
>>>>>>> 78c30e80

gamma |- (TProjection index tuple)  = gamma |- (searchTuple (index) (tuple)) >>= \t1 -> return (TTProjection t1)

<<<<<<< HEAD
gamma |- (Lambda (x, t1) t)         = ((x,t1):gamma) |- t >>= \t2 -> return (TArrow t1 t2)

gamma |- (App e1 e2)                = gamma |- e1 >>= \t1 ->
                                      gamma |- e2 >>= \t2 ->
                                      case t1 of
                                      (TArrow t11 t12) -> if t12 == t2 then Just t12 else Nothing
                                      otherwise -> Nothing
                         
gamma |- (IfThenElse c t e)         = gamma |- c >>= \t1 ->
                                      gamma |- t >>= \t2 ->
                                      gamma |- e >>= \t3 ->
                                      if(t1 == TBool && t2 == t3) then (Just t2) else Nothing

    
gamma |- (Add e1 e2)                = gamma |- e1 >>= \t1 ->
                                      gamma |- e2 >>= \t2 ->
                                      if(t1 == TInt && t2 == TInt) then return TInt else Nothing
=======
gamma |- (App e1 e2)        = gamma |- e1 >>= \t1 ->
                              gamma |- e2 >>= \t2 ->
                              case t1 of
                                (TArrow t11 t12) -> if t12 == t2 then Just t12 else Nothing
                                otherwise -> Nothing

gamma |- (IfThenElse c t e) = gamma |- c >>= \t1 ->
                              gamma |- t >>= \t2 ->
                              gamma |- e >>= \t3 ->
                              if(t1 == TBool && t2 == t3) then (Just t2) else Nothing


gamma |- (Add e1 e2)        = gamma |- e1 >>= \t1 ->
                              gamma |- e2 >>= \t2 ->
                              if(t1 == TInt && t2 == TInt) then return TInt else Nothing
>>>>>>> 78c30e80

gamma |- (Seq e1 e2)        = gamma |- e1 >>= \t1 ->
                              gamma |- e2 >>= \t2 ->
                              if t1 == TUnit then return t2 else Nothing

gamma |- (Ascribe e1 t)    = gamma |- e1 >>= \t1 ->
                              if t1 == t then return t else Nothing

sure :: Maybe Type -> Type
sure (Just x) = x
sure Nothing = error "'Nothing' detected"

-- | A lookup function. It searches for a specific
-- mapping involving an identifier and a type.
lookup :: Id -> Gamma -> Maybe Type
lookup k [] = Nothing
lookup k ((v, t):tail)
 | k == v = Just t
<<<<<<< HEAD
 | otherwise = lookup k tail 

 
-- | A match function. It combines a label list and 
-- a term list to a Record type
match :: [Label] -> [Term] -> Maybe Term
match ls ts = Record <$> matchItems ls ts 


-- | A match items function. It combines the labels and terms
-- in a list so that the Record is built
matchItems :: [l] -> [t] -> Maybe [(l,t)]
matchItems [] []         = Just []
matchItems (l:ls) (t:ts) = ((l,t):) <$> matchItems ls ts
matchItems _ _           = Nothing


-- | A search function to records. It looks for a certain element in
-- the record by its label and returns its value
searchRecord :: Label -> Term -> Term
searchRecord _ (Record [])                  = error "element in Record not found"
searchRecord (x) (Record ((label,item):xs)) = if x == label then item else searchRecord (x) (Record xs)


-- | A search function to tuples. Its looks for a certain element by index
-- in the tuple and return its value 
searchTuple :: Int -> Term -> Term 
searchTuple _ (Tuple [])        = error "element in Tuple not found"
searchTuple index (Tuple items) = items !! index
=======
 | otherwise = lookup k tail
>>>>>>> 78c30e80
<|MERGE_RESOLUTION|>--- conflicted
+++ resolved
@@ -34,10 +34,8 @@
           | TInt
           | TString
           | TUnit
-          | TRecord [Maybe Type]
-          | TTuple [Maybe Type]
-          | TTProjection Type
-          | TRProjection Type
+          | TRecord [(Label,Type)]
+          | TTuple [Type]
           | TArrow Type Type
      deriving(Eq, Show)
 
@@ -55,33 +53,17 @@
           | RProjection Label Term
           | IfThenElse Term Term Term
           | Add Term Term
-<<<<<<< HEAD
-        deriving(Eq, Show) 
-=======
           | Term
           | Seq Term Term
           | Ascribe Term Type
         deriving(Eq, Show)
->>>>>>> 78c30e80
 
 data Value = VBool Bool
            | VInt Int
            | VString String
            | VUnit
-           | VRecord [RItem]
-<<<<<<< HEAD
-           | VTuple [TItem]
-           | VRProjection Term 
-           | VTProjection Term
-           | VFunction (Id, Type) Term  
-        deriving(Eq, Show) 
-
-interp :: Term -> Value
-interp (Record items)             = VRecord items
-interp (Tuple items)              = VTuple items 
-interp (RProjection label record) = VRProjection (searchRecord (label) (record))
-interp (TProjection index tuple)  = VTProjection (searchTuple (index) (tuple))
-=======
+           | VRecord [(Label, Value)]
+           | VTuple [Value]
            | VFunction (Id, Type) Term
            | VAscription (Term, Type)
         deriving(Eq, Show)
@@ -104,6 +86,7 @@
 interp (IfThenElse c t1 t2)
   | c == B True = interp t1
   | otherwise = interp t2
+
 interp (Add t1 t2)        =
   let
     (VInt v1) = interp t1
@@ -113,6 +96,14 @@
 interp (Seq t1 t2)        =
     let x = interp t1
     in interp t2
+
+interp (Record items)     = let res = map (\(l,t) -> (l, interp t)) items
+                             in (VRecord res)
+interp (Tuple items)      = let res = map (\t -> interp t) items
+                             in (VTuple res)
+interp (RProjection l r)  = interp (searchRecord (l) (r))
+interp (TProjection i t)  = interp (searchTuple (i) (t))
+
 
 subst :: Id -> Term -> Term -> Term
 subst var exp (N n) = N n
@@ -132,7 +123,6 @@
 subst var exp (Seq t1 t2) = Seq (subst var exp t1)(subst var exp t2)
 subst var exp (Ascribe x t) = Ascribe(subst var exp x) t
 
->>>>>>> 78c30e80
 
 -- | The type checker function. It returns either a
 -- type (when the expression is well typed) or Nothing,
@@ -141,58 +131,32 @@
 
 -- a definition of the type checker function for each expression.
 
-gamma |- (B b)                      = Just TBool
-
-gamma |- (N n)                      = Just TInt
-
-gamma |- (S s)                      = Just TString
-
-gamma |- Unit                       = Just TUnit
-
-gamma |- (Var v)                    = lookup v gamma >>= \t1 -> Just t1
-
-gamma |- (Let v e1 e2)              = gamma          |- e1 >>= \t1 ->
-                                     ((v,t1):gamma) |- e2 >>= \t2 ->
-                                     Just t2                         
-
-gamma |- (Record items)             = let res = map (\(l,t) -> gamma |- t) items
-                                      in Just (TRecord res) 
-
-<<<<<<< HEAD
-gamma |- (Tuple items)              = let res = map (\(t) -> gamma |- t) items
-                                      in Just (TTuple res)
-
-gamma |- (RProjection label record) = gamma |- (searchRecord (label) (record)) >>= \t1 -> return (TRProjection t1)
-=======
+gamma |- (B b)              = Just TBool
+
+gamma |- (N n)              = Just TInt
+
+gamma |- (S s)              = Just TString
+
+gamma |- Unit               = Just TUnit
+
+gamma |- (Var v)            = lookup v gamma >>= \t1 -> Just t1
+
 gamma |- (Let v e1 e2)      = gamma          |- e1 >>= \t1 ->
                               ((v,t1):gamma) |- e2 >>= \t2 ->
                               Just t2
 
-gamma |- (Record items)     = let res = map (\(l,t) -> gamma |- t) items
-                              in Just (TRecord res)
->>>>>>> 78c30e80
-
-gamma |- (TProjection index tuple)  = gamma |- (searchTuple (index) (tuple)) >>= \t1 -> return (TTProjection t1)
-
-<<<<<<< HEAD
-gamma |- (Lambda (x, t1) t)         = ((x,t1):gamma) |- t >>= \t2 -> return (TArrow t1 t2)
-
-gamma |- (App e1 e2)                = gamma |- e1 >>= \t1 ->
-                                      gamma |- e2 >>= \t2 ->
-                                      case t1 of
-                                      (TArrow t11 t12) -> if t12 == t2 then Just t12 else Nothing
-                                      otherwise -> Nothing
-                         
-gamma |- (IfThenElse c t e)         = gamma |- c >>= \t1 ->
-                                      gamma |- t >>= \t2 ->
-                                      gamma |- e >>= \t3 ->
-                                      if(t1 == TBool && t2 == t3) then (Just t2) else Nothing
-
-    
-gamma |- (Add e1 e2)                = gamma |- e1 >>= \t1 ->
-                                      gamma |- e2 >>= \t2 ->
-                                      if(t1 == TInt && t2 == TInt) then return TInt else Nothing
-=======
+gamma |- (Record items)     = let res = map (\(l,t) -> (l, sure (gamma |- t))) items                               
+                               in Just (TRecord res)
+
+gamma |- (Tuple items)      = let res = map (\t -> sure (gamma |- t)) items
+                               in Just (TTuple res)
+
+gamma |- (RProjection l r)  = gamma |- (searchRecord (l) (r)) >>= \t1 -> return (t1)
+
+gamma |- (TProjection i t)  = gamma |- (searchTuple (i) (t)) >>= \t1 -> return (t1)
+
+gamma |- (Lambda (x, t1) t) = ((x,t1):gamma) |- t >>= \t2 -> return (TArrow t1 t2)
+
 gamma |- (App e1 e2)        = gamma |- e1 >>= \t1 ->
                               gamma |- e2 >>= \t2 ->
                               case t1 of
@@ -208,7 +172,6 @@
 gamma |- (Add e1 e2)        = gamma |- e1 >>= \t1 ->
                               gamma |- e2 >>= \t2 ->
                               if(t1 == TInt && t2 == TInt) then return TInt else Nothing
->>>>>>> 78c30e80
 
 gamma |- (Seq e1 e2)        = gamma |- e1 >>= \t1 ->
                               gamma |- e2 >>= \t2 ->
@@ -227,23 +190,8 @@
 lookup k [] = Nothing
 lookup k ((v, t):tail)
  | k == v = Just t
-<<<<<<< HEAD
- | otherwise = lookup k tail 
-
+ | otherwise = lookup k tail
  
--- | A match function. It combines a label list and 
--- a term list to a Record type
-match :: [Label] -> [Term] -> Maybe Term
-match ls ts = Record <$> matchItems ls ts 
-
-
--- | A match items function. It combines the labels and terms
--- in a list so that the Record is built
-matchItems :: [l] -> [t] -> Maybe [(l,t)]
-matchItems [] []         = Just []
-matchItems (l:ls) (t:ts) = ((l,t):) <$> matchItems ls ts
-matchItems _ _           = Nothing
-
 
 -- | A search function to records. It looks for a certain element in
 -- the record by its label and returns its value
@@ -256,7 +204,4 @@
 -- in the tuple and return its value 
 searchTuple :: Int -> Term -> Term 
 searchTuple _ (Tuple [])        = error "element in Tuple not found"
-searchTuple index (Tuple items) = items !! index
-=======
- | otherwise = lookup k tail
->>>>>>> 78c30e80
+searchTuple index (Tuple items) = items !! index